--- conflicted
+++ resolved
@@ -90,13 +90,8 @@
         logging.basicConfig(level=logging.DEBUG, format='%(message)s')
 
     try:
-<<<<<<< HEAD
-        elk._add_message_handler('unknown', _unknown_handler)
-        elk._add_message_handler('timeout', _timeout_handler)
-=======
         elk.add_handler('unknown', _unknown_handler)
         elk.add_handler('timeout', _timeout_handler)
->>>>>>> ade392d9
         elk.connect()
         if args.interactive:
             c.loop()
