--- conflicted
+++ resolved
@@ -2,12 +2,7 @@
 
 from .const import Max, TextDescriptions
 from .elements import Element, Elements
-<<<<<<< HEAD
-from .message import (as_encode, az_encode,
-                      al_encode, dm_encode)
-=======
-from .message import (as_encode, az_encode, al_encode, dm_encode)
->>>>>>> ade392d9
+from .message import as_encode, az_encode, al_encode, dm_encode
 
 
 class Area(Element):
@@ -41,15 +36,9 @@
     """Handling for multiple areas"""
     def __init__(self, elk):
         super().__init__(elk, Area, Max.AREAS.value)
-<<<<<<< HEAD
-        self._add_message_handler('AM', self._am_handler)
-        self._add_message_handler('AS', self._as_handler)
-        self._add_message_handler('EE', self._ee_handler)
-=======
         elk.add_handler('AM', self._am_handler)
         elk.add_handler('AS', self._as_handler)
         elk.add_handler('EE', self._ee_handler)
->>>>>>> ade392d9
 
     def sync(self):
         """Retrieve areas from ElkM1"""
