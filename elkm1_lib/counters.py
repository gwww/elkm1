--- conflicted
+++ resolved
@@ -20,11 +20,7 @@
     """Handling for multiple counters"""
     def __init__(self, elk):
         super().__init__(elk, Counter, Max.COUNTERS.value)
-<<<<<<< HEAD
-        self._add_message_handler('CV', self._cv_handler)
-=======
         elk.add_handler('CV', self._cv_handler)
->>>>>>> ade392d9
 
     def sync(self):
         """Retrieve values from ElkM1 on demand"""
