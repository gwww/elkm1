--- conflicted
+++ resolved
@@ -130,27 +130,9 @@
     ) -> None:
         if not self._text_desc or desc_type != self._text_desc.desc_type:
             return
-
-<<<<<<< HEAD
         if unit < 0 or unit >= self._text_desc.number_descriptions:
             self._text_desc = None
             return
-=======
-        if unit < 0 or unit >= count:
-            callback(results, desc_type)
-            self._get_description_state = None
-        else:
-            results[unit] = desc
-            self._connection.send(sd_encode(desc_type, unit + 1), priority_send=True)
-
-    def _got_desc(self, descriptions: list[str | None], desc_type: int) -> None:
-        # Elk reports descriptions for all 199 users, irregardless of how many
-        # are configured. Only set configured for those that are really there.
-        if desc_type == TextDescriptions.USER.value[0]:
-            user_re = re.compile(r"USER \d\d\d")
-        else:
-            user_re = None
->>>>>>> db0368e8
 
         if desc_type != TextDescriptions.USER.value.desc_type or not re.match(
             r"USER \d\d\d$", desc
@@ -158,7 +140,7 @@
             element = self.elements[unit]
             element.setattr("name", desc, True)
             element._configured = True  # pylint: disable=protected-access
-        self._connection.send(sd_encode(desc_type, unit + 1))
+        self._connection.send(sd_encode(desc_type, unit + 1), priority_send=True)
 
     @abstractmethod
     def sync(self) -> None:
