--- conflicted
+++ resolved
@@ -23,19 +23,11 @@
     """Handling for multiple areas"""
     def __init__(self, elk):
         super().__init__(elk, Keypad, Max.KEYPADS.value)
-<<<<<<< HEAD
-        self._add_message_handler('IC', self._ic_handler)
-        self._add_message_handler('KA', self._ka_handler)
-        self._add_message_handler('KC', self._kc_handler)
-        self._add_message_handler('LW', self._lw_handler)
-        self._add_message_handler('ST', self._st_handler)
-=======
         elk.add_handler('IC', self._ic_handler)
         elk.add_handler('KA', self._ka_handler)
         elk.add_handler('KC', self._kc_handler)
         elk.add_handler('LW', self._lw_handler)
         elk.add_handler('ST', self._st_handler)
->>>>>>> ade392d9
 
     def sync(self):
         """Retrieve areas from ElkM1"""
