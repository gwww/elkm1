"""Definition of an ElkM1 Custom Value"""
from .const import Max, TextDescriptions
from .elements import Element, Elements
from .message import cp_encode, cw_encode


class Setting(Element):
    """Class representing an Custom Value"""
    def __init__(self, index, elk):
        super().__init__(index, elk)
        self.value_format = 0
        self.value = None

    def set(self, value):
        """(Helper) Set custom value."""
        self._elk.send(cw_encode(self._index, value, self.value_format))


class Settings(Elements):
    """Handling for multiple custom values"""
    def __init__(self, elk):
        super().__init__(elk, Setting, Max.SETTINGS.value)
<<<<<<< HEAD
        self._add_message_handler('CR', self._cr_handler)
=======
        elk.add_handler('CR', self._cr_handler)
>>>>>>> ade392d9

    def sync(self):
        """Retrieve custom values from ElkM1"""
        self.elk.send(cp_encode())
        self.get_descriptions(TextDescriptions.SETTING.value)

    def _cr_handler(self, values):
        for value in values:
            custom_value = self.elements[value['index']]
            custom_value.value_format = value['value_format']
            custom_value.value = value['value']<|MERGE_RESOLUTION|>--- conflicted
+++ resolved
@@ -20,11 +20,7 @@
     """Handling for multiple custom values"""
     def __init__(self, elk):
         super().__init__(elk, Setting, Max.SETTINGS.value)
-<<<<<<< HEAD
-        self._add_message_handler('CR', self._cr_handler)
-=======
         elk.add_handler('CR', self._cr_handler)
->>>>>>> ade392d9
 
     def sync(self):
         """Retrieve custom values from ElkM1"""
